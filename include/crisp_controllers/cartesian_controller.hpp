--- conflicted
+++ resolved
@@ -20,12 +20,9 @@
 
 #include "realtime_tools/realtime_buffer.hpp"
 #include <crisp_controllers/cartesian_impedance_controller_parameters.hpp>
-<<<<<<< HEAD
-#include <memory>
-=======
 #include <filesystem>
 #include <fstream>
->>>>>>> 5658109b
+#include <memory>
 #include <sensor_msgs/msg/joint_state.hpp>
 #include <string>
 #include <unordered_set>
@@ -343,7 +340,6 @@
    */
   bool check_topic_publisher_count(const std::string &topic_name);
 
-<<<<<<< HEAD
   // Logging constants
   static constexpr int LOG_CYCLE_INTERVAL = 100; // Log every 100 cycles
   static constexpr int CSV_FLUSH_INTERVAL = 50;  // Flush CSV every 50 cycles
@@ -351,8 +347,6 @@
       1000; // Throttle debug logs to 1Hz
   static constexpr int TIMING_LOG_THROTTLE_MS = 2000; // Throttle timing logs
                                                       //
-=======
->>>>>>> 5658109b
   /** @brief CSV log file stream for controller diagnostics */
   std::ofstream csv_log_file_;
   /** @brief Flag to track if CSV logging is enabled */
