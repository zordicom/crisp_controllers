#include "crisp_controllers/utils/csv_logger.hpp"
#include "crisp_controllers/utils/fiters.hpp"
#include "crisp_controllers/utils/torque_rate_saturation.hpp"

#include <Eigen/src/Core/Matrix.h>
#include <cmath>
#include <controller_interface/controller_interface_base.hpp>
#include <crisp_controllers/cartesian_controller.hpp>
#include <crisp_controllers/pch.hpp>
#include <crisp_controllers/utils/friction_model.hpp>
#include <crisp_controllers/utils/joint_limits.hpp>
#include <crisp_controllers/utils/pseudo_inverse.hpp>

#include "pinocchio/algorithm/model.hpp"
#include <cstddef>
#include <fmt/format.h>
#include <pinocchio/algorithm/aba.hpp>
#include <pinocchio/algorithm/compute-all-terms.hpp>
#include <pinocchio/algorithm/frames.hxx>
#include <pinocchio/algorithm/rnea.hpp>
#include <pinocchio/multibody/fwd.hpp>
#include <pinocchio/parsers/urdf.hpp>
#include <pinocchio/spatial/explog.hpp>
#include <pinocchio/spatial/fwd.hpp>
#include <rclcpp/logging.hpp>

namespace crisp_controllers {

controller_interface::InterfaceConfiguration
CartesianController::command_interface_configuration() const {
  controller_interface::InterfaceConfiguration config;
  config.type = controller_interface::interface_configuration_type::INDIVIDUAL;
  for (const auto &joint_name : params_.joints) {
    config.names.push_back(joint_name + "/position");
  }
  for (const auto &joint_name : params_.joints) {
    config.names.push_back(joint_name + "/velocity");
  }
  for (const auto &joint_name : params_.joints) {
    config.names.push_back(joint_name + "/effort");
  }
  return config;
}

controller_interface::InterfaceConfiguration
CartesianController::state_interface_configuration() const {
  controller_interface::InterfaceConfiguration config;
  config.type = controller_interface::interface_configuration_type::INDIVIDUAL;

  for (const auto &joint_name : params_.joints) {
    config.names.push_back(joint_name + "/position");
  }
  for (const auto &joint_name : params_.joints) {
    config.names.push_back(joint_name + "/velocity");
  }
  for (const auto &joint_name : params_.joints) {
    config.names.push_back(joint_name + "/effort");
  }
  return config;
}

controller_interface::return_type
CartesianController::update(const rclcpp::Time &time,
                            const rclcpp::Duration & /*period*/) {

  size_t num_joints = params_.joints.size();

  // Log first update to compare with on_activate values
  static bool first_update = true;
  if (first_update) {
    RCLCPP_INFO(get_node()->get_logger(),
                "First update() call - checking joint positions...");
  }

  for (size_t i = 0; i < num_joints; i++) {
    // Use cached joint IDs and models (moved from control loop to
    // configuration)
    const auto &joint = *joint_models_[i];

    // Store raw values from hardware for logging
    q_raw[i] = state_interfaces_[i].get_value();
    dq_raw[i] = state_interfaces_[num_joints + i].get_value();

    // Apply exponential moving average filtering
    q[i] = exponential_moving_average(q[i], q_raw[i], params_.filter.q);
    dq[i] = exponential_moving_average(dq[i], dq_raw[i], params_.filter.dq);

    if (continous_joint_types.count(
            joint.shortname())) { // Then we are handling a continous
                                  // joint that is SO(2)
      q_pin[joint.idx_q()] = std::cos(q[i]);
      q_pin[joint.idx_q() + 1] = std::sin(q[i]);
    } else { // simple revolute joint case
      q_pin[joint.idx_q()] = q[i];
    }

    // Log velocity filtering for first joint to verify it's working
    if (i == 0) {
      // Throttle logging to every LOG_CYCLE_INTERVAL cycles (~1Hz at 100Hz
      // update rate)
      static int vel_log_counter = 0;
      if (vel_log_counter++ % LOG_CYCLE_INTERVAL == 0) {
        RCLCPP_INFO(get_node()->get_logger(),
                    "Joint0: q_raw=%.4f q_filt=%.4f dq_raw=%.4f dq_filt=%.4f "
                    "alpha_dq=%.3f",
                    q_raw[i], q[i], dq_raw[i], dq[i], params_.filter.dq);
      }
    }
  }

  if (new_target_pose_) {
    parse_target_pose_();
    new_target_pose_ = false;
  }
  if (new_target_joint_) {
    parse_target_joint_();
    new_target_joint_ = false;
  }
  if (new_target_wrench_) {
    parse_target_wrench_();
    new_target_wrench_ = false;
  }

  pinocchio::forwardKinematics(model_, data_, q_pin, dq);
  pinocchio::updateFramePlacements(model_, data_);

  pinocchio::SE3 new_target_pose =
      pinocchio::SE3(target_orientation_.toRotationMatrix(), target_position_);

  target_pose_ = pinocchio::exp6(exponential_moving_average(
      pinocchio::log6(target_pose_), pinocchio::log6(new_target_pose),
      params_.filter.target_pose));

  // Get end-effector pose in world frame (as Pinocchio provides it)
  pinocchio::SE3 ee_pose_world = data_.oMf[ee_frame_id_];

  // Get base frame pose in world frame
  pinocchio::SE3 base_frame_pose_world = data_.oMf[base_frame_id_];

  // Transform end-effector pose to base frame for consistent error computation
  // Base->EE = (World->Base)^-1 * (World->EE)
  ee_pose_base_ = base_frame_pose_world.inverse() * ee_pose_world;

  // Log first update to verify state interface data
  if (first_update) {
    RCLCPP_INFO(get_node()->get_logger(),
                "First update: Joint positions: [%.3f, %.3f, %.3f, %.3f, %.3f, "
                "%.3f, %.3f]",
                q[0], q[1], q[2], q[3], q[4], q[5], q[6]);
    Eigen::Vector3d current_pos = ee_pose_base_.translation();
    Eigen::Quaterniond current_quat(ee_pose_base_.rotation());
    RCLCPP_INFO(
        get_node()->get_logger(),
        "First update: Current end-effector position: [%.3f, %.3f, %.3f]",
        current_pos.x(), current_pos.y(), current_pos.z());
    RCLCPP_INFO(
        get_node()->get_logger(),
        "First update: Target end-effector position: [%.3f, %.3f, %.3f]",
        target_position_.x(), target_position_.y(), target_position_.z());
    first_update = false;
  }

  // We consider translation and rotation separately to avoid unatural screw
  // motions
  //
  error.head(3) = target_pose_.translation() - ee_pose_base_.translation();
  error.tail(3) = pinocchio::log3(target_pose_.rotation() *
                                  ee_pose_base_.rotation().transpose());

  if (params_.limit_error) {
    max_delta_ << params_.task.error_clip.x, params_.task.error_clip.y,
        params_.task.error_clip.z, params_.task.error_clip.rx,
        params_.task.error_clip.ry, params_.task.error_clip.rz;
    error = error.cwiseMax(-max_delta_).cwiseMin(max_delta_);
  }

  // Log error every LOG_CYCLE_INTERVAL cycles (~1Hz at 100Hz update rate)
  static int log_counter = 0;
  if (log_counter++ % LOG_CYCLE_INTERVAL == 0) {
    RCLCPP_INFO(
        get_node()->get_logger(),
        "Cartesian error: pos=[%.4f, %.4f, %.4f]m, ori=[%.4f, %.4f, %.4f]rad",
        error[0], error[1], error[2], error[3], error[4], error[5]);
  }

  J.setZero();
  auto reference_frame = params_.use_local_jacobian
                             ? pinocchio::ReferenceFrame::LOCAL
                             : pinocchio::ReferenceFrame::WORLD;
  pinocchio::computeFrameJacobian(model_, data_, q_pin, ee_frame_id_,
                                  reference_frame, J);

  // Transform Jacobian to base frame for consistency with pose transformations
  if (params_.use_local_jacobian) {
    // For LOCAL Jacobian: need to transform from end-effector frame to base
    // frame J_base = Ad(base->ee) * J_local = Ad(ee->base)^-1 * J_local
    Ad_be_ = ee_pose_base_.toActionMatrix();
    J = Ad_be_ * J;
  } else {
    // For WORLD Jacobian: transform from world frame to base frame
    // J_base = Ad(base->world)^-1 * J_world = Ad(world->base) * J_world
    pinocchio::SE3 base_to_world = data_.oMf[base_frame_id_];
    Ad_bw_ = base_to_world.inverse().toActionMatrix();
    J = Ad_bw_ * J;
  }

  J_pinv_ = pseudo_inverse(J, params_.nullspace.regularization);

  if (params_.nullspace.projector_type == "dynamic") {
    pinocchio::computeMinverse(model_, data_, q_pin);
    Mx_inv_ = J * data_.Minv * J.transpose();
    Mx_ = pseudo_inverse(Mx_inv_);
    J_bar_ = data_.Minv * J.transpose() * Mx_;
    nullspace_projection = Id_nv_ - J.transpose() * J_bar_.transpose();
  } else if (params_.nullspace.projector_type == "kinematic") {
    nullspace_projection = Id_nv_ - J_pinv_ * J;
  } else if (params_.nullspace.projector_type == "none") {
    nullspace_projection = Id_nv_;
  } else {
    RCLCPP_ERROR_STREAM_ONCE(get_node()->get_logger(),
                             "Unknown nullspace projector type: "
                                 << params_.nullspace.projector_type);
    return controller_interface::return_type::ERROR;
  }

  // Compute task space forces separately for logging
  task_force_P_ = stiffness * error;        // Proportional term
  task_velocity_ = J * dq;                  // Task space velocity
  task_force_D_ = damping * task_velocity_; // Damping term

  // Log damping force computation to verify filtering effect
  static int damping_log_counter = 0;
  if (damping_log_counter++ % LOG_CYCLE_INTERVAL == 0) {
    RCLCPP_INFO(get_node()->get_logger(),
                "Damping: task_vel_x=%.4f, d_pos=%.2f, force_D_x=%.4f (P=%.4f)",
                task_velocity_[0], damping(0, 0), task_force_D_[0],
                task_force_P_[0]);
  }

  if (params_.use_operational_space) {
    pinocchio::computeMinverse(model_, data_, q_pin);
    Mx_inv_ = J * data_.Minv * J.transpose();
    Mx_ = pseudo_inverse(Mx_inv_);

    task_force_total_ = Mx_ * (task_force_P_ - task_force_D_);
    tau_task = J.transpose() * task_force_total_;
  } else {
    task_force_total_ = task_force_P_ - task_force_D_;
    tau_task = J.transpose() * task_force_total_;
  }

  // Store task space forces for CSV logging later in log_debug_info
  // (These are temporary variables that will be accessed in log_debug_info)

  if (model_.nq != model_.nv) {
    // TODO: Then we have some continouts joints, not being handled for now
    tau_joint_limits.setZero();
  } else if (params_.joint_limit_avoidance.enable) {
    tau_joint_limits = get_joint_limit_torque(
        q, model_.lowerPositionLimit, model_.upperPositionLimit,
        params_.joint_limit_avoidance.safe_range,
        params_.joint_limit_avoidance.max_torque);
  } else {
    tau_joint_limits.setZero();
  }

  tau_secondary =
      nullspace_stiffness * (q_ref - q) + nullspace_damping * (dq_ref - dq);

  tau_nullspace = nullspace_projection * tau_secondary;
  tau_nullspace = tau_nullspace.cwiseMin(params_.nullspace.max_tau)
                      .cwiseMax(-params_.nullspace.max_tau);

  if (params_.use_friction) {
    tau_friction = get_friction(dq, fp1, fp2, fp3);
  } else {
    tau_friction.setZero();
  }

  if (params_.use_coriolis_compensation) {
    pinocchio::computeAllTerms(model_, data_, q_pin, dq);
    tau_coriolis =
        pinocchio::computeCoriolisMatrix(model_, data_, q_pin, dq) * dq;
  } else {
    tau_coriolis.setZero();
  }

  if (params_.use_gravity_compensation) {
    tau_gravity = params_.gravity_scale *
                  pinocchio::computeGeneralizedGravity(model_, data_, q_pin);
  } else {
    tau_gravity.setZero();
  }

  tau_wrench = J.transpose() * target_wrench_;

  // Gravity-only mode: only apply gravity compensation (safe for gain tuning)
  if (params_.gravity_only_mode) {
    tau_d = tau_gravity;
  } else {
    tau_d = tau_task + tau_nullspace + tau_friction + tau_coriolis +
            tau_gravity + tau_joint_limits + tau_wrench;
  }

  if (params_.limit_torques) {
    tau_d = saturateTorqueRate(tau_d, tau_previous, params_.max_delta_tau);
  }

  // Apply absolute torque limits from URDF/Pinocchio model
  // This ensures we never exceed motor torque capabilities
  // Using pre-calculated limits with safety factor for efficiency
  tau_d_unclamped_ = tau_d;

  // Vectorized clamping: tau_d = min(max(tau_d, -limits), limits)
  tau_d = tau_d.cwiseMin(tau_limits).cwiseMax(-tau_limits);

  // Log commanded torques every LOG_CYCLE_INTERVAL cycles (~1Hz at 100Hz update
  // rate)
  static int torque_log_counter = 0;
  if (torque_log_counter++ % LOG_CYCLE_INTERVAL == 0) {
    RCLCPP_INFO(get_node()->get_logger(),
                "Commanded torques: [%.3f, %.3f, %.3f, %.3f, %.3f, %.3f, %.3f] "
                "Nm (stop_commands=%s, gravity_only=%s)",
                tau_d[0], tau_d[1], tau_d[2], tau_d[3], tau_d[4], tau_d[5],
                tau_d[6], params_.stop_commands ? "TRUE" : "FALSE",
                params_.gravity_only_mode ? "TRUE" : "FALSE");

    // Log if any torques were saturated
    bool saturated = false;
    for (size_t i = 0; i < num_joints; ++i) {
      if (std::abs(tau_d_unclamped_[i] - tau_d[i]) > 0.01) {
        saturated = true;
        break;
      }
    }
    if (saturated) {
      RCLCPP_WARN(get_node()->get_logger(),
                  "Torque saturation active! Unclamped: [%.3f, %.3f, %.3f, "
                  "%.3f, %.3f, %.3f, %.3f] Nm",
                  tau_d_unclamped_[0], tau_d_unclamped_[1], tau_d_unclamped_[2],
                  tau_d_unclamped_[3], tau_d_unclamped_[4], tau_d_unclamped_[5],
                  tau_d_unclamped_[6]);
    }
  }

  // Calculate q_goal using differential IK with nullspace projection
  // Primary task: Move toward target end-effector pose (J_pinv * error)
  // Secondary task: Move toward preferred posture in nullspace
  // (nullspace_projection * (q_ref - q)) This gives joint positions that
  // satisfy both Cartesian goal and posture objective

  // In gravity-only mode, set q_goal to current position (no position control)
  if (params_.gravity_only_mode) {
    q_goal = q;
  } else {
    // Compute goal position components
    q_task_ = J_pinv_ * error;
    q_nullspace_update_ = nullspace_projection * (q_ref - q);
    q_goal_new_ = q + q_task_ + q_nullspace_update_;

    // Check for discontinuities in q_goal (warn if jump > 1 radian)
    static int goal_discontinuity_counter = 0;
    if (goal_discontinuity_counter++ % 10 == 0) { // Check every 10 cycles
<<<<<<< HEAD
      Eigen::VectorXd q_goal_delta = q_goal_new - q_goal;
      double max_jump = q_goal_delta.cwiseAbs().maxCoeff();
=======
      q_goal_delta_ = q_goal_new_ - q_goal;
      double max_jump = q_goal_delta_.cwiseAbs().maxCoeff();
>>>>>>> 5658109b
      if (max_jump > 1.0) {
        RCLCPP_WARN(
            get_node()->get_logger(),
            "Large q_goal discontinuity detected: %.2f rad (max safe: 1.0 rad)",
            max_jump);
        // Log which joint and the components
        for (int i = 0; i < model_.nv; ++i) {
          if (std::abs(q_goal_delta_[i]) > 1.0) {
            RCLCPP_WARN(get_node()->get_logger(),
                        "  Joint %d: delta=%.2f rad (q_task=%.2f, q_null=%.2f)",
                        i, q_goal_delta_[i], q_task_[i],
                        q_nullspace_update_[i]);
          }
        }
      }
    }

    q_goal = q_goal_new_;
  }

  // Set dq_goal to zero - we're doing position control, not velocity tracking
  // The old calculation was producing unrealistically large velocities (>1000
  // rad/s) due to low damping values and Jacobian singularities
<<<<<<< HEAD
  dq_goal = Eigen::VectorXd::Zero(model_.nv);
=======
  dq_goal.setZero();
>>>>>>> 5658109b

  // OLD CODE (removed):
  // Calculate dq_goal using Cartesian velocity approach
  // Task space velocity: x_dot = K * error / D (avoid matrix inverse for
  // numerical stability) Use element-wise division to handle zero damping
  // gracefully Eigen::VectorXd x_dot_desired = Eigen::VectorXd::Zero(6); for
  // (int i = 0; i < 6; ++i) {
  //   if (std::abs(damping(i, i)) > 1e-6) {
  //     x_dot_desired[i] = stiffness(i, i) * error[i] / damping(i, i);
  //   }
  //   // else: leave as zero when damping is zero (no velocity command)
  // }
  //
  // // Nullspace velocity: dq_null = K_null * (q_ref - q) / D_null
  // // Use element-wise division to handle zero damping gracefully
  // Eigen::VectorXd q_error_nullspace = q_ref - q;
  // Eigen::VectorXd dq_nullspace = Eigen::VectorXd::Zero(model_.nv);
  // for (int i = 0; i < model_.nv; ++i) {
  //   if (std::abs(nullspace_damping(i, i)) > 1e-6) {
  //     dq_nullspace[i] = nullspace_stiffness(i, i) * q_error_nullspace[i] /
  //     nullspace_damping(i, i);
  //   }
  //   // else: leave as zero when nullspace damping is zero
  // }
  //
  // // Map to joint space with nullspace projection
  // dq_goal = J_pinv * x_dot_desired + nullspace_projection * dq_nullspace;

  // Check for NaN or unreasonable values in dq_goal
  static int dq_goal_check_counter = 0;
  if (dq_goal_check_counter++ % 10 == 0) { // Check every 10 cycles
    bool has_nan = false;
    bool has_large = false;
    double max_dq = 0.0;

    for (int i = 0; i < model_.nv; ++i) {
      if (std::isnan(dq_goal[i]) || std::isinf(dq_goal[i])) {
        has_nan = true;
      }
      double abs_dq = std::abs(dq_goal[i]);
      if (abs_dq > 10.0) { // 10 rad/s is very high for most joints
        has_large = true;
      }
      max_dq = std::max(max_dq, abs_dq);
    }

    if (has_nan) {
      RCLCPP_ERROR(get_node()->get_logger(),
                   "NaN or Inf detected in dq_goal! This indicates numerical "
                   "instability.");
      RCLCPP_ERROR(get_node()->get_logger(),
                   "  dq_goal: [%.3f, %.3f, %.3f, %.3f, %.3f, %.3f, %.3f]",
                   dq_goal[0], dq_goal[1], dq_goal[2], dq_goal[3], dq_goal[4],
                   dq_goal[5], dq_goal[6]);
    } else if (has_large) {
      RCLCPP_WARN(get_node()->get_logger(),
                  "Large dq_goal detected: max=%.2f rad/s (consider if this is "
                  "reasonable)",
                  max_dq);
    }
  }

  if (not params_.stop_commands) {
    for (size_t i = 0; i < num_joints; ++i) {
      command_interfaces_[i].set_value(q_goal[i]);
      command_interfaces_[num_joints + i].set_value(dq_goal[i]);
      command_interfaces_[2 * num_joints + i].set_value(tau_d[i]);
    }
  } else {
    RCLCPP_WARN_THROTTLE(
        get_node()->get_logger(), *get_node()->get_clock(), 5000,
        "stop_commands is TRUE - not sending torques to hardware!");
  }

  tau_previous = tau_d;

  params_listener_->refresh_dynamic_parameters();
  params_ = params_listener_->get_params();
  setStiffnessAndDamping();

  log_debug_info(time);

  return controller_interface::return_type::OK;
}

CallbackReturn CartesianController::on_init() {
  params_listener_ =
      std::make_shared<cartesian_impedance_controller::ParamListener>(
          get_node());
  params_listener_->refresh_dynamic_parameters();
  params_ = params_listener_->get_params();

  return CallbackReturn::SUCCESS;
}

CallbackReturn CartesianController::on_configure(
    const rclcpp_lifecycle::State & /*previous_state*/) {

  RCLCPP_INFO(get_node()->get_logger(),
              "Starting CartesianController configuration...");

  // Create a separate node and executor to avoid deadlock with
  // controller_manager's executor
  auto param_node = std::make_shared<rclcpp::Node>(
      "cartesian_controller_param_client",
      rclcpp::NodeOptions().automatically_declare_parameters_from_overrides(
          false));

  auto parameters_client = std::make_shared<rclcpp::AsyncParametersClient>(
      param_node, "robot_state_publisher");

  RCLCPP_INFO(get_node()->get_logger(),
              "Waiting for robot_state_publisher service...");
  parameters_client->wait_for_service();
  RCLCPP_INFO(get_node()->get_logger(), "robot_state_publisher service found!");

  RCLCPP_INFO(get_node()->get_logger(),
              "Getting robot_description parameter...");
  auto future = parameters_client->get_parameters({"robot_description"});

  // Spin the separate node to process the async response
  while (rclcpp::ok() && future.wait_for(std::chrono::milliseconds(100)) !=
                             std::future_status::ready) {
    rclcpp::spin_some(param_node);
  }

  auto result = future.get();
  RCLCPP_INFO(get_node()->get_logger(), "Got robot_description parameter!");

  std::string robot_description_;
  if (!result.empty()) {
    robot_description_ = result[0].value_to_string();
  } else {
    RCLCPP_ERROR(get_node()->get_logger(),
                 "Failed to get robot_description parameter.");
    return CallbackReturn::ERROR;
  }

  RCLCPP_INFO(get_node()->get_logger(),
              "Building Pinocchio model from URDF...");
  pinocchio::Model raw_model_;

  // Build model with explicit root joint (fixed to world)
  // This doesn't change the reference frame but makes the root explicit
  pinocchio::urdf::buildModelFromXML(robot_description_, raw_model_);
  RCLCPP_INFO(get_node()->get_logger(), "Pinocchio model built successfully!");

  RCLCPP_INFO(get_node()->get_logger(), "Checking available joints in model:");
  for (int joint_id = 0; joint_id < raw_model_.njoints; joint_id++) {
    RCLCPP_INFO_STREAM(get_node()->get_logger(),
                       "Joint " << joint_id << " with name "
                                << raw_model_.names[joint_id] << " is of type "
                                << raw_model_.joints[joint_id].shortname());
  }

  // First we check that the passed joints exist in the kineatic tree
  for (auto &joint : params_.joints) {
    if (not raw_model_.existJointName(joint)) {
      RCLCPP_ERROR_STREAM(get_node()->get_logger(),
                          "Failed to configure because "
                              << joint
                              << " is not part of the kinematic tree but it "
                                 "has been passed in the parameters.");
      return CallbackReturn::ERROR;
    }
  }
  RCLCPP_INFO(get_node()->get_logger(),
              "All joints passed in the parameters exist in the kinematic tree "
              "of the URDF.");
  RCLCPP_INFO_STREAM(get_node()->get_logger(),
                     "Removing the rest of the joints that are not used: ");
  // Now we fix all joints that are not referenced in the tree
  std::vector<pinocchio::JointIndex> list_of_joints_to_lock_by_id;
  for (auto &joint : raw_model_.names) {
    if (std::find(params_.joints.begin(), params_.joints.end(), joint) ==
            params_.joints.end() and
        joint != "universe") {
      RCLCPP_INFO_STREAM(
          get_node()->get_logger(),
          "Joint " << joint << " is not used, removing it from the model.");
      list_of_joints_to_lock_by_id.push_back(raw_model_.getJointId(joint));
    }
  }

  RCLCPP_INFO(get_node()->get_logger(), "Building reduced Pinocchio model...");
  Eigen::VectorXd q_locked = Eigen::VectorXd::Zero(raw_model_.nq);
  model_ = pinocchio::buildReducedModel(raw_model_,
                                        list_of_joints_to_lock_by_id, q_locked);
  data_ = pinocchio::Data(model_);
  RCLCPP_INFO(get_node()->get_logger(), "Reduced model built successfully!");

  RCLCPP_INFO(get_node()->get_logger(), "Validating joint types...");
  for (int joint_id = 0; joint_id < model_.njoints; joint_id++) {
    if (model_.names[joint_id] == "universe") {
      continue;
    }
    if (not allowed_joint_types.count(model_.joints[joint_id].shortname())) {
      RCLCPP_ERROR_STREAM(
          get_node()->get_logger(),
          "Joint type "
              << model_.joints[joint_id].shortname() << " is unsupported ("
              << model_.names[joint_id]
              << "), only revolute/continous like joints can be used.");
      return CallbackReturn::ERROR;
    }
  }

  RCLCPP_INFO_STREAM(
      get_node()->get_logger(),
      "Looking for end effector frame: " << params_.end_effector_frame);

  if (!model_.existFrame(params_.end_effector_frame)) {
    RCLCPP_ERROR_STREAM(get_node()->get_logger(),
                        "End effector frame '" << params_.end_effector_frame
                                               << "' not found in model!");
    RCLCPP_ERROR(get_node()->get_logger(), "Available frames:");
    for (size_t i = 0; i < model_.frames.size(); i++) {
      RCLCPP_ERROR_STREAM(get_node()->get_logger(),
                          "  - " << model_.frames[i].name);
    }
    return CallbackReturn::ERROR;
  }

  ee_frame_id_ = model_.getFrameId(params_.end_effector_frame);
  RCLCPP_INFO_STREAM(get_node()->get_logger(),
                     "Found end effector frame with ID: " << ee_frame_id_);

  // Base frame is required for proper operation
  if (params_.base_frame.empty()) {
    RCLCPP_ERROR(get_node()->get_logger(),
                 "base_frame parameter is required but not specified!");
    RCLCPP_ERROR(
        get_node()->get_logger(),
        "Please set the base_frame parameter in the controller configuration.");
    return CallbackReturn::ERROR;
  }

  // Check if base frame exists in the model
  if (!model_.existFrame(params_.base_frame)) {
    RCLCPP_ERROR_STREAM(get_node()->get_logger(),
                        "Base frame '" << params_.base_frame
                                       << "' not found in model!");
    RCLCPP_ERROR(get_node()->get_logger(), "Available frames:");
    for (size_t i = 0; i < model_.frames.size(); i++) {
      RCLCPP_ERROR_STREAM(get_node()->get_logger(),
                          "  - " << model_.frames[i].name);
    }
    return CallbackReturn::ERROR;
  }

  base_frame_id_ = model_.getFrameId(params_.base_frame);
  RCLCPP_INFO_STREAM(get_node()->get_logger(),
                     "Found base frame '" << params_.base_frame
                                          << "' with ID: " << base_frame_id_);
  RCLCPP_INFO_STREAM(get_node()->get_logger(),
                     "Expecting target poses in frame: " << params_.base_frame);

  q = Eigen::VectorXd::Zero(model_.nv);
  q_raw = Eigen::VectorXd::Zero(model_.nv);
  q_pin = Eigen::VectorXd::Zero(model_.nq);
  dq = Eigen::VectorXd::Zero(model_.nv);
  dq_raw = Eigen::VectorXd::Zero(model_.nv);
  q_ref = Eigen::VectorXd::Zero(model_.nv);
  dq_ref = Eigen::VectorXd::Zero(model_.nv);
  q_goal = Eigen::VectorXd::Zero(model_.nv);
  dq_goal = Eigen::VectorXd::Zero(model_.nv);
  tau_previous = Eigen::VectorXd::Zero(model_.nv);
  J = Eigen::MatrixXd::Zero(6, model_.nv);

  // Pre-allocate matrices for control loop (avoiding per-cycle allocations)
  J_pinv_ = Eigen::MatrixXd::Zero(model_.nv, 6);
  Id_nv_ = Eigen::MatrixXd::Identity(model_.nv, model_.nv);
  J_bar_ = Eigen::MatrixXd::Zero(model_.nv, 6);
  tau_d_unclamped_ = Eigen::VectorXd::Zero(model_.nv);
  q_task_ = Eigen::VectorXd::Zero(model_.nv);
  q_nullspace_update_ = Eigen::VectorXd::Zero(model_.nv);
  q_goal_new_ = Eigen::VectorXd::Zero(model_.nv);
  q_goal_delta_ = Eigen::VectorXd::Zero(model_.nv);
  // Note: Ad_be_, Ad_bw_, task_velocity_, Mx_inv_, Mx_ are fixed-size and don't
  // need initialization

  // Pre-calculate torque limits with safety factor
  tau_limits = model_.effortLimit * params_.torque_safety_factor;
  RCLCPP_INFO_STREAM(get_node()->get_logger(),
                     "Torque limits initialized (safety factor="
                         << params_.torque_safety_factor
                         << "): " << tau_limits.transpose());

  // Map the friction parameters to Eigen vectors
  fp1 = Eigen::Map<Eigen::VectorXd>(params_.friction.fp1.data(), model_.nv);
  fp2 = Eigen::Map<Eigen::VectorXd>(params_.friction.fp2.data(), model_.nv);
  fp3 = Eigen::Map<Eigen::VectorXd>(params_.friction.fp3.data(), model_.nv);

  nullspace_stiffness = Eigen::MatrixXd::Zero(model_.nv, model_.nv);
  nullspace_damping = Eigen::MatrixXd::Zero(model_.nv, model_.nv);

  // Cache joint IDs and models to avoid lookups in the control loop
  size_t num_joints = params_.joints.size();
  joint_ids_.resize(num_joints);
  joint_models_.resize(num_joints);

  for (size_t i = 0; i < num_joints; i++) {
    const auto &joint_name = params_.joints[i];
    joint_ids_[i] = model_.getJointId(joint_name);
    joint_models_[i] = &model_.joints[joint_ids_[i]];

    // Verify the joint exists
    if (joint_ids_[i] >= model_.joints.size()) {
      RCLCPP_ERROR(get_node()->get_logger(), "Joint '%s' not found in model!",
                   joint_name.c_str());
      return CallbackReturn::ERROR;
    }
  }

  RCLCPP_INFO(get_node()->get_logger(), "Cached %zu joint IDs for control loop",
              num_joints);

  setStiffnessAndDamping();

  new_target_pose_ = false;
  new_target_joint_ = false;
  new_target_wrench_ = false;

  multiple_publishers_detected_ = false;
  max_allowed_publishers_ = 1;

  auto target_pose_callback =
      [this](
          const std::shared_ptr<geometry_msgs::msg::PoseStamped> msg) -> void {
    if (!check_topic_publisher_count("target_pose")) {
      RCLCPP_WARN_THROTTLE(
          get_node()->get_logger(), *get_node()->get_clock(),
          DEBUG_LOG_THROTTLE_MS,
          "Ignoring target_pose message due to multiple publishers detected!");
      return;
    }

    // Validate frame_id if base_frame is specified
    if (!params_.base_frame.empty() &&
        msg->header.frame_id != params_.base_frame) {
      RCLCPP_ERROR(get_node()->get_logger(),
                   "Rejecting target pose: frame_id '%s' does not match "
                   "expected base_frame '%s'",
                   msg->header.frame_id.c_str(), params_.base_frame.c_str());
      RCLCPP_ERROR(
          get_node()->get_logger(),
          "Please ensure the target pose is published in the '%s' frame",
          params_.base_frame.c_str());
      return;
    }

    RCLCPP_INFO(get_node()->get_logger(),
                "Received target pose in %s frame: pos=[%.3f, %.3f, %.3f], "
                "ori=[%.3f, %.3f, %.3f, %.3f]",
                msg->header.frame_id.c_str(), msg->pose.position.x,
                msg->pose.position.y, msg->pose.position.z,
                msg->pose.orientation.w, msg->pose.orientation.x,
                msg->pose.orientation.y, msg->pose.orientation.z);
    RCLCPP_DEBUG(get_node()->get_logger(),
                 "Target pose will be transformed from %s to world frame",
                 params_.base_frame.c_str());
    target_pose_buffer_.writeFromNonRT(msg);
    new_target_pose_ = true;
  };

  auto target_joint_callback =
      [this](const std::shared_ptr<sensor_msgs::msg::JointState> msg) -> void {
    if (!check_topic_publisher_count("target_joint")) {
      RCLCPP_WARN_THROTTLE(
          get_node()->get_logger(), *get_node()->get_clock(),
          DEBUG_LOG_THROTTLE_MS,
          "Ignoring target_joint message due to multiple publishers detected!");
      return;
    }
    target_joint_buffer_.writeFromNonRT(msg);
    new_target_joint_ = true;
  };

  auto target_wrench_callback =
      [this](const std::shared_ptr<geometry_msgs::msg::WrenchStamped> msg)
      -> void {
    if (!check_topic_publisher_count("target_wrench")) {
      RCLCPP_WARN_THROTTLE(get_node()->get_logger(), *get_node()->get_clock(),
                           1000,
                           "Ignoring target_wrench message due to multiple "
                           "publishers detected!");
      return;
    }
    target_wrench_buffer_.writeFromNonRT(msg);
    new_target_wrench_ = true;
  };

  // Create node-private topics using explicit namespacing
  // This ensures each controller instance has its own topic namespace
  std::string node_name = get_node()->get_name();
  std::string pose_topic = node_name + "/target_pose";
  std::string joint_topic = node_name + "/target_joint";
  std::string wrench_topic = node_name + "/target_wrench";

  RCLCPP_INFO(get_node()->get_logger(), "Subscribing to topics:");
  RCLCPP_INFO_STREAM(get_node()->get_logger(), "  Pose: " << pose_topic);
  RCLCPP_INFO_STREAM(get_node()->get_logger(), "  Joint: " << joint_topic);
  RCLCPP_INFO_STREAM(get_node()->get_logger(), "  Wrench: " << wrench_topic);

  pose_sub_ = get_node()->create_subscription<geometry_msgs::msg::PoseStamped>(
      pose_topic, rclcpp::QoS(1), target_pose_callback);

  joint_sub_ = get_node()->create_subscription<sensor_msgs::msg::JointState>(
      joint_topic, rclcpp::QoS(1), target_joint_callback);

  wrench_sub_ =
      get_node()->create_subscription<geometry_msgs::msg::WrenchStamped>(
          wrench_topic, rclcpp::QoS(1), target_wrench_callback);

  // Initialize all control vectors with appropriate dimensions
  tau_task = Eigen::VectorXd::Zero(model_.nv);
  tau_joint_limits = Eigen::VectorXd::Zero(model_.nv);
  tau_secondary = Eigen::VectorXd::Zero(model_.nv);
  tau_nullspace = Eigen::VectorXd::Zero(model_.nv);
  tau_friction = Eigen::VectorXd::Zero(model_.nv);
  tau_coriolis = Eigen::VectorXd::Zero(model_.nv);
  tau_gravity = Eigen::VectorXd::Zero(model_.nv);
  tau_wrench = Eigen::VectorXd::Zero(model_.nv);
  tau_d = Eigen::VectorXd::Zero(model_.nv);

  // Initialize target state vectors
  target_position_ = Eigen::Vector3d::Zero();
  target_orientation_ = Eigen::Quaterniond::Identity();
  target_wrench_ = Eigen::VectorXd::Zero(6);
  target_pose_ = pinocchio::SE3::Identity();

  // Initialize error vector
  error = Eigen::VectorXd::Zero(6);
  max_delta_ = Eigen::VectorXd::Zero(6);

  // Initialize nullspace projection matrix
  nullspace_projection = Eigen::MatrixXd::Identity(model_.nv, model_.nv);

  RCLCPP_INFO(get_node()->get_logger(),
              "State interfaces and control vectors initialized.");

  RCLCPP_INFO(get_node()->get_logger(),
              "CartesianController configuration completed successfully!");

  return CallbackReturn::SUCCESS;
}

void CartesianController::setStiffnessAndDamping() {

  // Update torque limits if safety factor changed
  tau_limits = model_.effortLimit * params_.torque_safety_factor;

  stiffness.setZero();
  stiffness.diagonal() << params_.task.k_pos_x, params_.task.k_pos_y,
      params_.task.k_pos_z, params_.task.k_rot_x, params_.task.k_rot_y,
      params_.task.k_rot_z;

  damping.setZero();
  // For each axis, use explicit damping if > 0, otherwise compute from
  // stiffness
  damping.diagonal() << (params_.task.d_pos_x > 0
                             ? params_.task.d_pos_x
                             : 2.0 * std::sqrt(params_.task.k_pos_x)),
      (params_.task.d_pos_y > 0 ? params_.task.d_pos_y
                                : 2.0 * std::sqrt(params_.task.k_pos_y)),
      (params_.task.d_pos_z > 0 ? params_.task.d_pos_z
                                : 2.0 * std::sqrt(params_.task.k_pos_z)),
      (params_.task.d_rot_x > 0 ? params_.task.d_rot_x
                                : 2.0 * std::sqrt(params_.task.k_rot_x)),
      (params_.task.d_rot_y > 0 ? params_.task.d_rot_y
                                : 2.0 * std::sqrt(params_.task.k_rot_y)),
      (params_.task.d_rot_z > 0 ? params_.task.d_rot_z
                                : 2.0 * std::sqrt(params_.task.k_rot_z));

  nullspace_stiffness.setZero();
  nullspace_damping.setZero();

  auto weights = Eigen::VectorXd(model_.nv);
  for (size_t i = 0; i < params_.joints.size(); ++i) {
    weights[i] =
        params_.nullspace.weights.joints_map.at(params_.joints.at(i)).value;
  }
  nullspace_stiffness.diagonal() << params_.nullspace.stiffness * weights;
  nullspace_damping.diagonal()
      << 2.0 * nullspace_stiffness.diagonal().cwiseSqrt();

  if (params_.nullspace.damping) {
    nullspace_damping.diagonal() = params_.nullspace.damping * weights;
  } else {
    nullspace_damping.diagonal() =
        2.0 * nullspace_stiffness.diagonal().cwiseSqrt();
  }
}

CallbackReturn CartesianController::on_activate(
    const rclcpp_lifecycle::State & /*previous_state*/) {
  auto num_joints = params_.joints.size();
  for (size_t i = 0; i < num_joints; i++) {
    // Use cached joint IDs and models (moved from control loop to
    // configuration)
    const auto &joint = *joint_models_[i];

    q[i] = state_interfaces_[i].get_value();
    if (continous_joint_types.count(
            joint.shortname())) { // Then we are handling a continous
                                  // joint that is SO(2)
      q_pin[joint.idx_q()] = std::cos(q[i]);
      q_pin[joint.idx_q() + 1] = std::sin(q[i]);
    } else { // simple revolute joint case (handles ALL revolute types: RX, RY,
             // RZ, RevoluteUnaligned, etc.)
      q_pin[joint.idx_q()] = q[i];
    }

    q_ref[i] = state_interfaces_[i].get_value();
    q_goal[i] = state_interfaces_[i].get_value();

    dq[i] = state_interfaces_[num_joints + i].get_value();
    dq_ref[i] = state_interfaces_[num_joints + i].get_value();
    dq_goal[i] = state_interfaces_[num_joints + i].get_value();
  }

  pinocchio::forwardKinematics(model_, data_, q_pin, dq);
  pinocchio::updateFramePlacements(model_, data_);

  // Get end-effector pose in world frame (as Pinocchio provides it)
  pinocchio::SE3 ee_pose_world = data_.oMf[ee_frame_id_];

  // Get base frame pose in world frame
  pinocchio::SE3 base_frame_pose_world = data_.oMf[base_frame_id_];

  // Transform end-effector pose to base frame for consistent initialization
  ee_pose_base_ = base_frame_pose_world.inverse() * ee_pose_world;

  // Initialize target to current pose (now in base frame)
  target_position_ = ee_pose_base_.translation();
  target_orientation_ = Eigen::Quaterniond(ee_pose_base_.rotation());
  target_pose_ =
      pinocchio::SE3(target_orientation_.toRotationMatrix(), target_position_);

  // Log initial state to verify data quality
  RCLCPP_INFO(get_node()->get_logger(),
              "on_activate: Initial joint positions: [%.3f, %.3f, %.3f, %.3f, "
              "%.3f, %.3f, %.3f]",
              q[0], q[1], q[2], q[3], q[4], q[5], q[6]);
  RCLCPP_INFO(
      get_node()->get_logger(),
      "on_activate: Computed initial end-effector position: [%.3f, %.3f, %.3f]",
      target_position_.x(), target_position_.y(), target_position_.z());
  RCLCPP_INFO(get_node()->get_logger(),
              "on_activate: Computed initial end-effector orientation (quat): "
              "[%.3f, %.3f, %.3f, %.3f]",
              target_orientation_.w(), target_orientation_.x(),
              target_orientation_.y(), target_orientation_.z());

  // Read current effort state from hardware for bumpless transfer
  Eigen::VectorXd current_effort = Eigen::VectorXd::Zero(num_joints);
  bool has_nonzero_effort = false;
  for (size_t i = 0; i < num_joints; ++i) {
    current_effort[i] = state_interfaces_[2 * num_joints + i].get_value();
    if (std::abs(current_effort[i]) >
        0.01) { // Threshold for detecting active torques
      has_nonzero_effort = true;
    }
  }

  Eigen::VectorXd tau_init;

  // If switching from position mode (non-zero effort), seed with current effort
  // Otherwise compute holding torques from dynamics
  if (has_nonzero_effort) {
    RCLCPP_INFO(get_node()->get_logger(),
                "on_activate: Detected active torques from previous mode, "
                "using for bumpless transfer");
    tau_init = current_effort;
  } else {
    RCLCPP_INFO(get_node()->get_logger(),
                "on_activate: Computing holding torques from dynamics");
    // Compute initial control torques to hold current position when switching
    // to MIT mode This prevents the arm from falling by computing the full
    // control law at activation
    tau_init =
        computeControlTorques(ee_pose_base_, // current pose
                              target_pose_,  // target pose (same as current)
                              q,             // joint positions
                              q_pin,         // pinocchio joint positions
                              dq, // joint velocities (should be near zero)
                              get_node()->get_clock()->now() // current time
        );
  }

  // Apply torque rate limiting and safety limits
  if (params_.limit_torques && tau_previous.size() > 0) {
    tau_init =
        saturateTorqueRate(tau_init, tau_previous, params_.max_delta_tau);
  }

  // Apply torque limits if configured
  if (tau_limits.size() > 0) {
    tau_init = tau_init.cwiseMin(tau_limits).cwiseMax(-tau_limits);
  }

  tau_previous = tau_init;
  tau_d = tau_init;

  RCLCPP_INFO(get_node()->get_logger(),
              "on_activate: Initialized with%s torques: [%.3f, %.3f, %.3f, "
              "%.3f, %.3f, %.3f, %.3f]",
              has_nonzero_effort ? " current effort" : " computed holding",
              tau_init[0], tau_init[1], tau_init[2], tau_init[3], tau_init[4],
              tau_init[5], tau_init[6]);

  // Open CSV log file if logging is enabled
  if (params_.log.enabled) {
    csv_logger_ = std::make_unique<ControllerCSVLogger>(
        get_node()->get_name(), get_node()->get_logger());

    if (!csv_logger_->initialize(num_joints, get_node()->now())) {
      return CallbackReturn::ERROR;
    }
  }

  RCLCPP_INFO(get_node()->get_logger(), "Controller activated.");
  return CallbackReturn::SUCCESS;
}

controller_interface::CallbackReturn CartesianController::on_deactivate(
    const rclcpp_lifecycle::State & /*previous_state*/) {
  // Close CSV logger if it was opened
  if (csv_logger_) {
    csv_logger_->close();
    csv_logger_.reset();
  }

  return CallbackReturn::SUCCESS;
}

void CartesianController::parse_target_pose_() {
  auto msg = *target_pose_buffer_.readFromRT();

  // Create SE3 from incoming pose (in base_frame coordinates)
  Eigen::Vector3d pose_in_base;
  pose_in_base << msg->pose.position.x, msg->pose.position.y,
      msg->pose.position.z;

  Eigen::Quaterniond quat_in_base(
      msg->pose.orientation.w, msg->pose.orientation.x, msg->pose.orientation.y,
      msg->pose.orientation.z);

  pinocchio::SE3 target_in_base(quat_in_base.toRotationMatrix(), pose_in_base);

  // Keep target in base frame to match the end-effector pose transformation
  // Now both target_pose_ and end_effector_pose will be in base frame
  target_position_ = target_in_base.translation();
  target_orientation_ = Eigen::Quaterniond(target_in_base.rotation());
}

void CartesianController::parse_target_joint_() {
  auto msg = *target_joint_buffer_.readFromRT();
  if (msg->position.size()) {
    for (size_t i = 0; i < msg->position.size(); ++i) {
      q_ref[i] = msg->position[i];
    }
  }
  if (msg->velocity.size()) {
    for (size_t i = 0; i < msg->position.size(); ++i) {
      dq_ref[i] = msg->velocity[i];
    }
  }
}

void CartesianController::parse_target_wrench_() {
  auto msg = *target_wrench_buffer_.readFromRT();
  target_wrench_ << msg->wrench.force.x, msg->wrench.force.y,
      msg->wrench.force.z, msg->wrench.torque.x, msg->wrench.torque.y,
      msg->wrench.torque.z;
}

void CartesianController::log_debug_info(const rclcpp::Time &time) {
  if (!params_.log.enabled) {
    return;
  }
  if (params_.log.robot_state) {
    RCLCPP_INFO_STREAM_THROTTLE(get_node()->get_logger(),
                                *get_node()->get_clock(), DEBUG_LOG_THROTTLE_MS,
                                "nq: " << model_.nq << ", nv: " << model_.nv);

<<<<<<< HEAD
=======
    RCLCPP_INFO_STREAM_THROTTLE(
        get_node()->get_logger(), *get_node()->get_clock(), 1000,
        "end_effector_pos" << ee_pose_base_.translation());
    /*RCLCPP_INFO_STREAM_THROTTLE(get_node()->get_logger(),
     * *get_node()->get_clock(),*/
    /*                            1000, "end_effector_rot" <<
     * end_effector_pose.rotation());*/
>>>>>>> 5658109b
    RCLCPP_INFO_STREAM_THROTTLE(get_node()->get_logger(),
                                *get_node()->get_clock(), DEBUG_LOG_THROTTLE_MS,
                                "end_effector_pos"
                                    << end_effector_pose.translation());
    RCLCPP_INFO_STREAM_THROTTLE(get_node()->get_logger(),
                                *get_node()->get_clock(), DEBUG_LOG_THROTTLE_MS,
                                "q: " << q.transpose());
    RCLCPP_INFO_STREAM_THROTTLE(get_node()->get_logger(),
                                *get_node()->get_clock(), DEBUG_LOG_THROTTLE_MS,
                                "q_pin: " << q_pin.transpose());
    RCLCPP_INFO_STREAM_THROTTLE(get_node()->get_logger(),
                                *get_node()->get_clock(), DEBUG_LOG_THROTTLE_MS,
                                "dq: " << dq.transpose());
    RCLCPP_INFO_STREAM_THROTTLE(get_node()->get_logger(),
                                *get_node()->get_clock(), DEBUG_LOG_THROTTLE_MS,
                                "J: " << J);
  }

  if (params_.log.control_values) {
    RCLCPP_INFO_STREAM_THROTTLE(get_node()->get_logger(),
                                *get_node()->get_clock(), DEBUG_LOG_THROTTLE_MS,
                                "error: " << error.transpose());
    RCLCPP_INFO_STREAM_THROTTLE(get_node()->get_logger(),
                                *get_node()->get_clock(), DEBUG_LOG_THROTTLE_MS,
                                "max_delta: " << max_delta_.transpose());
    RCLCPP_INFO_STREAM_THROTTLE(get_node()->get_logger(),
                                *get_node()->get_clock(), DEBUG_LOG_THROTTLE_MS,
                                "q_ref: " << q_ref.transpose());
    RCLCPP_INFO_STREAM_THROTTLE(get_node()->get_logger(),
                                *get_node()->get_clock(), DEBUG_LOG_THROTTLE_MS,
                                "dq_ref: " << dq_ref.transpose());
  }

  if (params_.log.controller_parameters) {
    RCLCPP_INFO_STREAM_THROTTLE(get_node()->get_logger(),
                                *get_node()->get_clock(), DEBUG_LOG_THROTTLE_MS,
                                "stiffness: " << stiffness);
    RCLCPP_INFO_STREAM_THROTTLE(get_node()->get_logger(),
                                *get_node()->get_clock(), DEBUG_LOG_THROTTLE_MS,
                                "damping: " << damping);
    RCLCPP_INFO_STREAM_THROTTLE(get_node()->get_logger(),
                                *get_node()->get_clock(), DEBUG_LOG_THROTTLE_MS,
                                "nullspace_stiffness: " << nullspace_stiffness);
    RCLCPP_INFO_STREAM_THROTTLE(get_node()->get_logger(),
                                *get_node()->get_clock(), DEBUG_LOG_THROTTLE_MS,
                                "nullspace_damping: " << nullspace_damping);
  }

  if (params_.log.limits) {
    RCLCPP_INFO_STREAM_THROTTLE(
        get_node()->get_logger(), *get_node()->get_clock(),
        DEBUG_LOG_THROTTLE_MS,
        "joint_limits: " << model_.lowerPositionLimit.transpose() << ", "
                         << model_.upperPositionLimit.transpose());
    RCLCPP_INFO_STREAM_THROTTLE(get_node()->get_logger(),
                                *get_node()->get_clock(), DEBUG_LOG_THROTTLE_MS,
                                "velocity_limits: " << model_.velocityLimit);
    RCLCPP_INFO_STREAM_THROTTLE(get_node()->get_logger(),
                                *get_node()->get_clock(), DEBUG_LOG_THROTTLE_MS,
                                "effort_limits: " << model_.effortLimit);
  }

  if (params_.log.computed_torques) {
    RCLCPP_INFO_STREAM_THROTTLE(get_node()->get_logger(),
                                *get_node()->get_clock(), DEBUG_LOG_THROTTLE_MS,
                                "tau_task: " << tau_task.transpose());
    RCLCPP_INFO_STREAM_THROTTLE(
        get_node()->get_logger(), *get_node()->get_clock(),
        DEBUG_LOG_THROTTLE_MS,
        "tau_joint_limits: " << tau_joint_limits.transpose());
    RCLCPP_INFO_STREAM_THROTTLE(get_node()->get_logger(),
                                *get_node()->get_clock(), DEBUG_LOG_THROTTLE_MS,
                                "tau_nullspace: " << tau_nullspace.transpose());
    RCLCPP_INFO_STREAM_THROTTLE(get_node()->get_logger(),
                                *get_node()->get_clock(), DEBUG_LOG_THROTTLE_MS,
                                "tau_friction: " << tau_friction.transpose());
    RCLCPP_INFO_STREAM_THROTTLE(get_node()->get_logger(),
                                *get_node()->get_clock(), DEBUG_LOG_THROTTLE_MS,
                                "tau_coriolis: " << tau_coriolis.transpose());
  }

  if (params_.log.dynamic_params) {
    RCLCPP_INFO_STREAM_THROTTLE(get_node()->get_logger(),
                                *get_node()->get_clock(), DEBUG_LOG_THROTTLE_MS,
                                "M: " << data_.M);
    RCLCPP_INFO_STREAM_THROTTLE(get_node()->get_logger(),
                                *get_node()->get_clock(), DEBUG_LOG_THROTTLE_MS,
                                "Minv: " << data_.Minv);
    RCLCPP_INFO_STREAM_THROTTLE(
        get_node()->get_logger(), *get_node()->get_clock(),
        DEBUG_LOG_THROTTLE_MS, "nullspace projector: " << nullspace_projection);
  }

  if (params_.log.timing) {

    auto t_end = get_node()->get_clock()->now();
    RCLCPP_INFO_STREAM_THROTTLE(
        get_node()->get_logger(), *get_node()->get_clock(),
        TIMING_LOG_THROTTLE_MS,
        "Control loop needed: "
            << (t_end.nanoseconds() - time.nanoseconds()) * 1e-6 << " ms");
  }

  // Write CSV data if logging is enabled
  if (csv_logger_ && csv_logger_->isLoggingEnabled()) {
    ControllerLogData log_data;

    // Populate log data structure
    log_data.timestamp = (time - get_node()->now()).seconds();
    log_data.task_force_P = task_force_P_;
    log_data.task_force_D = task_force_D_;
    log_data.task_force_total = task_force_total_;

    log_data.tau_task = tau_task;
    log_data.tau_nullspace = tau_nullspace;
    log_data.tau_joint_limits = tau_joint_limits;
    log_data.tau_friction = tau_friction;
    log_data.tau_coriolis = tau_coriolis;
    log_data.tau_gravity = tau_gravity;
    log_data.tau_wrench = tau_wrench;
    log_data.tau_total = tau_d;

    log_data.error = error;
    log_data.error_rot_magnitude = error.tail(3).norm();
    log_data.error_pos_magnitude = error.head(3).norm();

    log_data.current_pose = end_effector_pose;
    log_data.target_pose = target_pose_;

    for (int i = 0; i < 6; ++i) {
      log_data.stiffness_diag[i] = stiffness(i, i);
      log_data.damping_diag[i] = damping(i, i);
    }

    log_data.q_raw = q_raw;
    log_data.q_filtered = q;
    log_data.dq_raw = dq_raw;
    log_data.dq_filtered = dq;
    log_data.q_goal = q_goal;
    log_data.dq_goal = dq_goal;

    log_data.filter_q = params_.filter.q;
    log_data.filter_dq = params_.filter.dq;
    log_data.filter_output_torque = params_.filter.output_torque;

<<<<<<< HEAD
    csv_logger_->logData(log_data, time);
=======
    // Error magnitudes
    double error_rot_magnitude = error.tail(3).norm();
    double error_pos_magnitude = error.head(3).norm();
    double error_xyz_norm = error.head(3).norm();
    csv_log_file_ << "," << error_rot_magnitude << "," << error_pos_magnitude
                  << "," << error_xyz_norm;

    // Write current pose (position and orientation as quaternion)
    Eigen::Vector3d current_pos = ee_pose_base_.translation();
    Eigen::Quaterniond current_quat(ee_pose_base_.rotation());
    csv_log_file_ << "," << current_pos.x() << "," << current_pos.y() << ","
                  << current_pos.z() << "," << current_quat.w() << ","
                  << current_quat.x() << "," << current_quat.y() << ","
                  << current_quat.z();

    // Write current orientation as RPY (roll, pitch, yaw)
    Eigen::Vector3d current_rpy =
        ee_pose_base_.rotation().eulerAngles(0, 1, 2); // Roll, Pitch, Yaw
    csv_log_file_ << "," << current_rpy[0] << "," << current_rpy[1] << ","
                  << current_rpy[2];

    // Write target pose (position and orientation as quaternion)
    Eigen::Vector3d target_pos = target_pose_.translation();
    Eigen::Quaterniond target_quat(target_pose_.rotation());
    csv_log_file_ << "," << target_pos.x() << "," << target_pos.y() << ","
                  << target_pos.z() << "," << target_quat.w() << ","
                  << target_quat.x() << "," << target_quat.y() << ","
                  << target_quat.z();

    // Write target orientation as RPY (roll, pitch, yaw)
    Eigen::Vector3d target_rpy =
        target_pose_.rotation().eulerAngles(0, 1, 2); // Roll, Pitch, Yaw
    csv_log_file_ << "," << target_rpy[0] << "," << target_rpy[1] << ","
                  << target_rpy[2];

    // Stiffness values (diagonal elements)
    csv_log_file_ << "," << stiffness(0, 0) << "," << stiffness(1, 1) << ","
                  << stiffness(2, 2);
    csv_log_file_ << "," << stiffness(3, 3) << "," << stiffness(4, 4) << ","
                  << stiffness(5, 5);

    // Damping values (diagonal elements)
    csv_log_file_ << "," << damping(0, 0) << "," << damping(1, 1) << ","
                  << damping(2, 2);
    csv_log_file_ << "," << damping(3, 3) << "," << damping(4, 4) << ","
                  << damping(5, 5);

    // Raw joint positions
    for (int i = 0; i < q_raw.size(); ++i) {
      csv_log_file_ << "," << q_raw[i];
    }

    // Filtered joint positions
    for (int i = 0; i < q.size(); ++i) {
      csv_log_file_ << "," << q[i];
    }

    // Raw joint velocities
    for (int i = 0; i < dq_raw.size(); ++i) {
      csv_log_file_ << "," << dq_raw[i];
    }

    // Filtered joint velocities
    for (int i = 0; i < dq.size(); ++i) {
      csv_log_file_ << "," << dq[i];
    }

    // Goal joint positions
    for (int i = 0; i < q_goal.size(); ++i) {
      csv_log_file_ << "," << q_goal[i];
    }

    // Goal joint velocities
    for (int i = 0; i < dq_goal.size(); ++i) {
      csv_log_file_ << "," << dq_goal[i];
    }

    // Filter parameters
    csv_log_file_ << "," << params_.filter.q << "," << params_.filter.dq << ","
                  << params_.filter.output_torque;

    // Use '\n' instead of std::endl to avoid flushing every cycle
    csv_log_file_ << '\n';

    // Flush every 50 cycles for better performance
    csv_flush_counter_++;
    if (csv_flush_counter_ >= 50) {
      csv_log_file_.flush();
      csv_flush_counter_ = 0;
    }
>>>>>>> 5658109b
  }
}

bool CartesianController::check_topic_publisher_count(
    const std::string &topic_name) {
  auto topic_info = get_node()->get_publishers_info_by_topic(topic_name);
  size_t publisher_count = topic_info.size();

  if (publisher_count > max_allowed_publishers_) {
    RCLCPP_WARN_THROTTLE(
        get_node()->get_logger(), *get_node()->get_clock(), 2000,
        "Topic '%s' has %zu publishers (expected max: %zu). Multiple command "
        "sources detected!",
        topic_name.c_str(), publisher_count, max_allowed_publishers_);

    if (!multiple_publishers_detected_) {
      RCLCPP_ERROR(
          get_node()->get_logger(),
          "SAFETY WARNING: Multiple publishers detected on topic '%s'! "
          "Ignoring commands from this topic to prevent conflicting control "
          "signals.",
          topic_name.c_str());
      multiple_publishers_detected_ = true;
    }
    return false;
  }

  if (multiple_publishers_detected_ &&
      publisher_count <= max_allowed_publishers_) {
    RCLCPP_INFO(get_node()->get_logger(),
                "Publisher conflict resolved on topic '%s'. Resuming message "
                "processing.",
                topic_name.c_str());
    multiple_publishers_detected_ = false;
  }

  return true;
}

Eigen::VectorXd CartesianController::computeControlTorques(
    const pinocchio::SE3 &current_pose, const pinocchio::SE3 &target_pose,
    const Eigen::VectorXd &q, const Eigen::VectorXd &q_pin,
    const Eigen::VectorXd &dq, [[maybe_unused]] const rclcpp::Time &time) {

  // Compute pose error
  Eigen::VectorXd error = Eigen::VectorXd::Zero(6);
  if (params_.use_local_jacobian) {
    error.head(3) = current_pose.rotation().transpose() *
                    (target_pose.translation() - current_pose.translation());
    error.tail(3) = pinocchio::log3(current_pose.rotation().transpose() *
                                    target_pose.rotation());
  } else {
    error.head(3) = target_pose.translation() - current_pose.translation();
    error.tail(3) = pinocchio::log3(target_pose.rotation() *
                                    current_pose.rotation().transpose());
  }

  // Apply error limits if configured
  if (params_.limit_error) {
    Eigen::VectorXd max_delta(6);
    max_delta << params_.task.error_clip.x, params_.task.error_clip.y,
        params_.task.error_clip.z, params_.task.error_clip.rx,
        params_.task.error_clip.ry, params_.task.error_clip.rz;
    error = error.cwiseMax(-max_delta).cwiseMin(max_delta);
  }

  // Compute Jacobian
  Eigen::MatrixXd J_local = Eigen::MatrixXd::Zero(6, model_.nv);
  auto reference_frame = params_.use_local_jacobian
                             ? pinocchio::ReferenceFrame::LOCAL
                             : pinocchio::ReferenceFrame::WORLD;
  pinocchio::computeFrameJacobian(model_, data_, q_pin, ee_frame_id_,
                                  reference_frame, J_local);

  // Compute nullspace projection
  Eigen::MatrixXd J_pinv =
      pseudo_inverse(J_local, params_.nullspace.regularization);
  Eigen::MatrixXd Id_nv = Eigen::MatrixXd::Identity(model_.nv, model_.nv);
  Eigen::MatrixXd nullspace_proj;

  if (params_.nullspace.projector_type == "dynamic") {
    pinocchio::computeMinverse(model_, data_, q_pin);
    auto Mx_inv = J_local * data_.Minv * J_local.transpose();
    auto Mx = pseudo_inverse(Mx_inv);
    auto J_bar = data_.Minv * J_local.transpose() * Mx;
    nullspace_proj = Id_nv - J_local.transpose() * J_bar.transpose();
  } else if (params_.nullspace.projector_type == "kinematic") {
    nullspace_proj = Id_nv - J_pinv * J_local;
  } else {
    nullspace_proj = Eigen::MatrixXd::Identity(model_.nv, model_.nv);
  }

  // Compute task-space control torques
  Eigen::Vector<double, 6> task_force_P_local = stiffness * error;
  Eigen::Vector<double, 6> task_velocity = J_local * dq;
  Eigen::Vector<double, 6> task_force_D_local = damping * task_velocity;
  Eigen::Vector<double, 6> task_force_total_local;

  Eigen::VectorXd tau_task_local;
  if (params_.use_operational_space) {
    pinocchio::computeMinverse(model_, data_, q_pin);
    auto Mx_inv = J_local * data_.Minv * J_local.transpose();
    auto Mx = pseudo_inverse(Mx_inv);
    task_force_total_local = Mx * (task_force_P_local - task_force_D_local);
    tau_task_local = J_local.transpose() * task_force_total_local;
  } else {
    task_force_total_local = task_force_P_local - task_force_D_local;
    tau_task_local = J_local.transpose() * task_force_total_local;
  }

  // Compute nullspace torques
  Eigen::VectorXd tau_secondary =
      nullspace_stiffness * (q_ref - q) + nullspace_damping * (dq_ref - dq);
  Eigen::VectorXd tau_nullspace_local = nullspace_proj * tau_secondary;
  tau_nullspace_local = tau_nullspace_local.cwiseMin(params_.nullspace.max_tau)
                            .cwiseMax(-params_.nullspace.max_tau);

  // Compute gravity compensation
  Eigen::VectorXd tau_gravity_local =
      params_.use_gravity_compensation
          ? Eigen::VectorXd(
                params_.gravity_scale *
                pinocchio::computeGeneralizedGravity(model_, data_, q_pin))
          : Eigen::VectorXd::Zero(model_.nv);

  // Compute Coriolis compensation
  Eigen::VectorXd tau_coriolis_local = Eigen::VectorXd::Zero(model_.nv);
  if (params_.use_coriolis_compensation) {
    pinocchio::computeAllTerms(model_, data_, q_pin, dq);
    tau_coriolis_local =
        pinocchio::computeCoriolisMatrix(model_, data_, q_pin, dq) * dq;
  }

  // Compute friction compensation
  Eigen::VectorXd tau_friction_local = params_.use_friction
                                           ? get_friction(dq, fp1, fp2, fp3)
                                           : Eigen::VectorXd::Zero(model_.nv);

  // Compute joint limit avoidance
  Eigen::VectorXd tau_joint_limits_local = Eigen::VectorXd::Zero(model_.nv);
  if (model_.nq == model_.nv && params_.joint_limit_avoidance.enable) {
    tau_joint_limits_local = get_joint_limit_torque(
        q, model_.lowerPositionLimit, model_.upperPositionLimit,
        params_.joint_limit_avoidance.safe_range,
        params_.joint_limit_avoidance.max_torque);
  }

  // Compute wrench contribution
  Eigen::VectorXd tau_wrench_local = J_local.transpose() * target_wrench_;

  // Combine all torque components
  Eigen::VectorXd tau_total = tau_task_local + tau_nullspace_local +
                              tau_friction_local + tau_coriolis_local +
                              tau_gravity_local + tau_joint_limits_local +
                              tau_wrench_local;

  return tau_total;
}

} // namespace crisp_controllers
#include "pluginlib/class_list_macros.hpp"
// NOLINTNEXTLINE
PLUGINLIB_EXPORT_CLASS(crisp_controllers::CartesianController,
                       controller_interface::ControllerInterface)<|MERGE_RESOLUTION|>--- conflicted
+++ resolved
@@ -361,13 +361,8 @@
     // Check for discontinuities in q_goal (warn if jump > 1 radian)
     static int goal_discontinuity_counter = 0;
     if (goal_discontinuity_counter++ % 10 == 0) { // Check every 10 cycles
-<<<<<<< HEAD
-      Eigen::VectorXd q_goal_delta = q_goal_new - q_goal;
-      double max_jump = q_goal_delta.cwiseAbs().maxCoeff();
-=======
       q_goal_delta_ = q_goal_new_ - q_goal;
       double max_jump = q_goal_delta_.cwiseAbs().maxCoeff();
->>>>>>> 5658109b
       if (max_jump > 1.0) {
         RCLCPP_WARN(
             get_node()->get_logger(),
@@ -391,11 +386,7 @@
   // Set dq_goal to zero - we're doing position control, not velocity tracking
   // The old calculation was producing unrealistically large velocities (>1000
   // rad/s) due to low damping values and Jacobian singularities
-<<<<<<< HEAD
-  dq_goal = Eigen::VectorXd::Zero(model_.nv);
-=======
   dq_goal.setZero();
->>>>>>> 5658109b
 
   // OLD CODE (removed):
   // Calculate dq_goal using Cartesian velocity approach
@@ -1082,16 +1073,6 @@
                                 *get_node()->get_clock(), DEBUG_LOG_THROTTLE_MS,
                                 "nq: " << model_.nq << ", nv: " << model_.nv);
 
-<<<<<<< HEAD
-=======
-    RCLCPP_INFO_STREAM_THROTTLE(
-        get_node()->get_logger(), *get_node()->get_clock(), 1000,
-        "end_effector_pos" << ee_pose_base_.translation());
-    /*RCLCPP_INFO_STREAM_THROTTLE(get_node()->get_logger(),
-     * *get_node()->get_clock(),*/
-    /*                            1000, "end_effector_rot" <<
-     * end_effector_pose.rotation());*/
->>>>>>> 5658109b
     RCLCPP_INFO_STREAM_THROTTLE(get_node()->get_logger(),
                                 *get_node()->get_clock(), DEBUG_LOG_THROTTLE_MS,
                                 "end_effector_pos"
@@ -1237,100 +1218,7 @@
     log_data.filter_dq = params_.filter.dq;
     log_data.filter_output_torque = params_.filter.output_torque;
 
-<<<<<<< HEAD
     csv_logger_->logData(log_data, time);
-=======
-    // Error magnitudes
-    double error_rot_magnitude = error.tail(3).norm();
-    double error_pos_magnitude = error.head(3).norm();
-    double error_xyz_norm = error.head(3).norm();
-    csv_log_file_ << "," << error_rot_magnitude << "," << error_pos_magnitude
-                  << "," << error_xyz_norm;
-
-    // Write current pose (position and orientation as quaternion)
-    Eigen::Vector3d current_pos = ee_pose_base_.translation();
-    Eigen::Quaterniond current_quat(ee_pose_base_.rotation());
-    csv_log_file_ << "," << current_pos.x() << "," << current_pos.y() << ","
-                  << current_pos.z() << "," << current_quat.w() << ","
-                  << current_quat.x() << "," << current_quat.y() << ","
-                  << current_quat.z();
-
-    // Write current orientation as RPY (roll, pitch, yaw)
-    Eigen::Vector3d current_rpy =
-        ee_pose_base_.rotation().eulerAngles(0, 1, 2); // Roll, Pitch, Yaw
-    csv_log_file_ << "," << current_rpy[0] << "," << current_rpy[1] << ","
-                  << current_rpy[2];
-
-    // Write target pose (position and orientation as quaternion)
-    Eigen::Vector3d target_pos = target_pose_.translation();
-    Eigen::Quaterniond target_quat(target_pose_.rotation());
-    csv_log_file_ << "," << target_pos.x() << "," << target_pos.y() << ","
-                  << target_pos.z() << "," << target_quat.w() << ","
-                  << target_quat.x() << "," << target_quat.y() << ","
-                  << target_quat.z();
-
-    // Write target orientation as RPY (roll, pitch, yaw)
-    Eigen::Vector3d target_rpy =
-        target_pose_.rotation().eulerAngles(0, 1, 2); // Roll, Pitch, Yaw
-    csv_log_file_ << "," << target_rpy[0] << "," << target_rpy[1] << ","
-                  << target_rpy[2];
-
-    // Stiffness values (diagonal elements)
-    csv_log_file_ << "," << stiffness(0, 0) << "," << stiffness(1, 1) << ","
-                  << stiffness(2, 2);
-    csv_log_file_ << "," << stiffness(3, 3) << "," << stiffness(4, 4) << ","
-                  << stiffness(5, 5);
-
-    // Damping values (diagonal elements)
-    csv_log_file_ << "," << damping(0, 0) << "," << damping(1, 1) << ","
-                  << damping(2, 2);
-    csv_log_file_ << "," << damping(3, 3) << "," << damping(4, 4) << ","
-                  << damping(5, 5);
-
-    // Raw joint positions
-    for (int i = 0; i < q_raw.size(); ++i) {
-      csv_log_file_ << "," << q_raw[i];
-    }
-
-    // Filtered joint positions
-    for (int i = 0; i < q.size(); ++i) {
-      csv_log_file_ << "," << q[i];
-    }
-
-    // Raw joint velocities
-    for (int i = 0; i < dq_raw.size(); ++i) {
-      csv_log_file_ << "," << dq_raw[i];
-    }
-
-    // Filtered joint velocities
-    for (int i = 0; i < dq.size(); ++i) {
-      csv_log_file_ << "," << dq[i];
-    }
-
-    // Goal joint positions
-    for (int i = 0; i < q_goal.size(); ++i) {
-      csv_log_file_ << "," << q_goal[i];
-    }
-
-    // Goal joint velocities
-    for (int i = 0; i < dq_goal.size(); ++i) {
-      csv_log_file_ << "," << dq_goal[i];
-    }
-
-    // Filter parameters
-    csv_log_file_ << "," << params_.filter.q << "," << params_.filter.dq << ","
-                  << params_.filter.output_torque;
-
-    // Use '\n' instead of std::endl to avoid flushing every cycle
-    csv_log_file_ << '\n';
-
-    // Flush every 50 cycles for better performance
-    csv_flush_counter_++;
-    if (csv_flush_counter_ >= 50) {
-      csv_log_file_.flush();
-      csv_flush_counter_ = 0;
-    }
->>>>>>> 5658109b
   }
 }
 
