# Getting started

<<<<<<< HEAD
!!! Info
    If anything in the guide seems unclear to you, do not hesitate to open an issue or start discussion in our repositories.
    Our goal is to make demistify robotics, not make it harder.
=======
>>>>>>> 0f663e12

Here is an overview of the CRISP framework (please check our paper for details).

![Stack overview](media/crisp_overview.png#only-light)
![Stack overview](media/crisp_overview_dark.png#only-dark)


- [ ] 1. The first part is the setup for the low-level [crisp_controllers](https://github.com/utiasDSL/crisp_controllers).
- [ ] 2. Then, you will try moving the robot using [CRISP_PY](https://github.com/utiasDSL/crisp_py) python interface.
- [ ] 3. Then, you can optionally include additional cameras and other sensors in your setup. 
- [ ] 4. Finally, you can set up [CRISP_GYM](https://github.com/utiasDSL/crisp_gym) - the Gymnasium interface - and start policy deployment or teleoperation.

![Robots](media/robots_transparent.png)

## 1. Getting the low-level C++ [CRISP](https://github.com/utiasDSL/crisp_controllers) controller ready

The computer running the CRISP controller needs a real-time patch for the controller to run smoothly and safely. You can check out the [Franka Robotics guide on how to set up a RT-patch.](https://frankarobotics.github.io/docs/installation_linux.html#setting-up-the-real-time-kernel)
On newer Ubuntu versions, you can use [Ubuntu Pro](https://ubuntu.com/real-time) for an easy setup.

Then, check if your robot is already included in one of our demos, check [how to run a demo](misc/demos.md) from our [demos repository](https://github.com/utiasDSL/crisp_controllers_demos). You can then follow the instructions there to start your robot(s) using a Docker container. Some of them offer the possibility to run the demos with simulated robots to test the setup.

If your robot is not included in the demos that is not problem. Check out [How to set up a robot that is not available in the demos](misc/new_robot_setup.md). Once you get the controllers running, feel free to open a pull request on our repo to add it to the demos! We highly appreciate that!

## 2. :snake: Use the python interface [CRISP_PY](https://github.com/utiasDSL/crisp_py) to control the robot

### Installation

!!! Note
    If you want to use the gymnasium interface, CRISP_PY will be autonmatically installed in the gym. You can therefore check the installation of [CRISP_GYM](#4-getting-started-with-crisp_gym) directly.
    However, this section still gives you an idea on how to use CRISP_PY with your robot. We do not recommend to skip it.

To use `CRISP_PY`, we recommend using [pixi](https://pixi.sh/latest/) as a package manager, a modern conda-like package manager.
It can be used in combination with [robostack](https://robostack.github.io/) to easily install ROS2 in any machine.
There are a few ways to get you started:

_... use in your already existing pixi project:_

To use `CRISP_PY` in an already existing pixi project, you need to make sure that `ROS2` is available.
Check the [pixi.toml](https://github.com/utiasDSL/crisp_py/blob/main/pixi.toml) of `CRISP_PY` to see how this looks like.
Then you can add `CRISP_PY` as a pypi package:
```bash
pixi add --pypi crisp-python
```
or
```bash
uv add crisp-python
```
or
```bash
pip install crisp-python
```
Double-check that everything is working by running:

```bash
python -c "import crisp_py"  # (1)!
```

1. This should not log anything if everything is fine

_... install from source:_

```bash
git clone https://github.com/utiasDSL/crisp_py
cd crisp_py
pixi install
pixi shell -e humble
python -c "import crisp_py"  # (1)!
```

1. This should not log anything if everything is fine

Now you can try to control the robot! Check out the [examples](https://github.com/utiasDSL/crisp_py/blob/main/examples) for inspiration.

### Try it out with the robot

Make sure that the demo container is running in the background, as we will need it to access the robot.
From now on, you can instantiate `Robot` objects to control the robot.

??? example "Example robot usage:"
    ```py
    from crisp_py.robot import Robot
    from crisp_py.robot_config import RobotConfig

    robot_config = RobotConfig(...)
    robot = Robot(namespace="...", config=robot_config)  # (1)!
    robot.wait_until_ready()  # (2)!

    print(robot.end_effector_pose)


    robot.controller_switcher_client.switch_controller(
        "cartesian_impedance_controller",  # (4)!
    )  
    x, y, z = robot.end_effector_pose.position
    robot.set_target(position=[x, y, z-0.1])  # (3)!

    robot.shutdown()
    ```

    1. This will get information from the robot asynchronously
    2. Make sure that we get information from the robot before trying to set targets or reading the pose of the robot.
    3. Set target 10 cm downwards. Careful not to send poses that are too far away from the current one!
    4. This will request the controller manager to activate the cartesian impedance controller. You can use it with other controllers like the operational space controller!

## 3. Adding cameras, grippers, and further sensors to CRISP_PY

### Cameras

To add a camera, you will need to run it in a separate container as well.
The cameras that we tested are:

- Any usb camera or webcam using the [ROS2 usb-cam](https://github.com/ros-drivers/usb_cam) package,
- [Real Sense](https://github.com/IntelRealSense/realsense-ros/tree/ros2-master) which gives amazing ROS2 support,
- and [Orbbec](https://github.com/orbbec/OrbbecSDK_ROS2).

Check the [demos](misc/demos.md) to see some examples with cameras

??? example "Example camera usage:"
    ```py
    import cv2
    from crisp_py.camera import Camera, CameraConfig

    camera_config = CameraConfig(
        camera_name="primary",
        resolution=(256, 256),  # (1)!
        camera_color_image_topic="image_raw",  # (2)!
        camera_color_info_topic="camera_info",
    )

    camera = Camera(config=camera_config)  # (3)!
    camera.wait_until_ready() # (4)!

    cv2.imshow("Camera Image", camera.current_image)  # (5)!
    cv2.waitKey(0)

    ```

    1. You can define a custom resolution, independently of the resolution of the published image.
    2. Set here the topic of your custom camera name. crisp_py uses compressed images, so make sure that this topic is available as well.
    3. You can also pass `namespace="..."` to give the camera a namespace. This is required for a bimanual setup.
    4. Make sure that we received an image. This will fail with a timeout if the topic is wrong or the camera is not publishing.
    5. This will show you the latest received image!

### Grippers

For gripper control, you need to make sure that a ROS2 node is running that accepts commands through a topic and publishes the state of the gripper.
To use a:

- Franka Hand, you just need to start the demo. An [adapter](https://github.com/utiasDSL/crisp_controllers_demos/blob/main/crisp_controllers_robot_demos/crisp_controllers_robot_demos/crisp_py_franka_hand_adapter.py) is already running to allow you to control the gripper this way,
- Dynamixel motor to control a gripper, we used the well-maintained [dynamixel_hardware_interface](https://github.com/ROBOTIS-GIT/dynamixel_hardware_interface) with a position controller for the gripper.

??? example "Example gripper usage:"
    You can use the gripper in `crisp_py` with:
    ```py
    from crisp_py.gripper import Gripper, GripperConfig

    # config = GripperConfig.from_yaml(path="...")  (1)
    config = GripperConfig(
        min_value=0.0,
        max_value=1.0,
        command_topic="gripper_position_controller/commands",
        joint_state_topic="joint_states",
    )  # (2)!
    gripper = Gripper(gripper_config=config)  # (3)!
    gripper.wait_until_ready()  # (4)!

    print(gripper.value)

    gripper.open()
    # gripper.close()
    # gripper.set_target(0.5)
    ```

    1. You can load the configs from a yaml file. If you calibrate the gripper manually (check the crisp_py docs for more information) you can select this way your custom calibration file.
    2. Set the range of allowed commands (min stands for fully closed, max to fully open) and the topics for the gripper. You can check the topics using `ros2 topic list`
    3. You can also pass `namespace="..."` to give the gripper a namespace. This is required for a bimanual setup.
    4. Make sure that we received a gripper value. This will fail with a timeout if the topic is wrong or the gripper is not publishing.

### Sensors

You can add further sensors (Force Torque Sensor, Tactile Sensor...) by adding a custom `Sensor` that subscribes to a topic.
Check the examples for more information.


## 4. Getting started with [CRISP_GYM](https://github.com/utiasDSL/crisp_gym)

Similar to `CRISP_PY`, we recommend using `pixi` to install `CRISP_GYM`.

```sh
git clone https://github.com/utiasDSL/crisp_gym
cd crisp_gym
```
Now, you should set a few things before installing everything.
Create a file `scripts/set_env.sh` which will be sourced every time that you run a command in your environment.
The script will not be tracked by git.
In this script you need to add a environment variables:

- `ROS_DOMAIN_ID` **(Required)**: which is used to define nodes that should be able to see each other. In our [demos](misc/demos.md) they are set to 100 as default.
- `CRISP_CONFIG_PATH` **(Optional)**: which should be the path to a config folder similar to [config path of CRISP_PY](https://github.com/utiasDSL/crisp_py/tree/main/config). 
    If this environment variable is unset, the default configurations will be used.
    If the user wants to add configurations, simply create a folder with your own configs and make this environment variable point to that config folder.

```sh title="scripts/set_env.sh" hl_lines="2"
export GIT_LFS_SKIP_SMUDGE=1  # (1)!
export ROS_DOMAIN_ID=100
export CRISP_CONFIG_PATH=/path/to/config/folder  # optional
```

1. Required for now to install LeRobot

If you want to work in a multi-machine setup (e.g. policy runs in a different machine as controllers), then check [how to setup multi-machine in ROS2](misc/multi_machine_setup.md).


```sh
source scripts/configure.sh  # (1)!
pixi install
pixi shell -e humble-lerobot
python -c "import crisp_gym"

```

1. This will set some environment variable pre-installation as well as checking that you defined the previous script properly.

If the previous steps worked, then you are good to go.

### Teleoperation: Record data in [LeRobotFormat](https://github.com/huggingface/lerobot)

You can record data in `LeRobotFormat` to train a policy directly in [LeRobot](https://github.com/huggingface/lerobot).
You will need to use teleoperation to record data and we highly recommend using a leader-follower setup to generate episodes. 

#### Leader-follower

The leader can be controlled by a human operator and the follower will mimic its motion.
Checkout `scripts/leader_follower_teleop.py` to get an idea on how the code works.
For your specific setup you need to:

- Define your own `TeleopRobotConfig`, check [`teleop_robot_config.py`](https://github.com/utiasDSL/crisp_gym/blob/main/crisp_gym/teleop/teleop_robot_config.py).
- Define your own `ManipulatorEnvConfig`, check [`manipulator_env_config.py`](https://github.com/utiasDSL/crisp_gym/blob/main/crisp_gym/manipulator_env_config.py).

Then, to record data use:
```sh
pixi run -e humble-lerobot python scripts/record_lerobot_format_leader_follower.py \
   --repo-id <your_account>/<repo_name> # (1)!
```

1. Add `--help` to check other parameters to pass to the record function.

The script is interactive. It will first ask to choose the desired configuration files for the recording and then allow you to record episodes interactively.
There are two recording methods currently available:

- `keyboard` (default): It allows you to record episodes using the keyboard with the keys 
    - __r__(ecord start/stop) an episode,
    - __d__(elete episode) after recording a failed episode,
    - __s__(ave episode) after recording a succesful episode,
    - __q__(uit) after finishing.
- `ros`: It uses the topic `recording_state` to catch `String` ROS2 messages to follow the same recording workflow as the keyboard. 
    With this you can implement custom recording devices to control the recording workflow

    ??? example "Using the FR3 pilot buttons of Franka Robotics as a recording device"
        In our lab, we use the buttons of the leader robot as a recording device with the [franka-buttons](https://github.com/nakama-lab/franka-buttons) repository.
        The following script uses the circle, cross, check and up buttons as a record, delete, save and quit commands respectively:
        ```py
        """Send recording commands for an episode recorder node to start, stop recording, save episodes and quit using the franka pulot buttons."""
        import rclpy
        from rclpy.node import Node

        from franka_buttons_interfaces.msg import FrankaPilotButtonEvent
        from std_msgs.msg import String


        class ButtonToRecordMessage(Node):
            """Node that subscribes to the button event and toggles the gripper when the circle button is pressed."""

            def __init__(self) -> None:
                super().__init__("button_to_record_message")

                self.create_subscription(
                    FrankaPilotButtonEvent, "franka_pilot_button_event", self.button_callback, 10
                )

                self.publisher = self.create_publisher(String, "record_transition", 10)

                # Add a cooldown to avoid multiple toggles
                self._last_toggle = self.get_clock().now()
                self._cooldown = 0.5

                self.get_logger().info("ButtonToRecordMessage node started.")

            def button_callback(self, msg: FrankaPilotButtonEvent):
                """Callback function for the button event.

                If circle pressed, then pass the command to the gripper client to toggle the gripper.
                """
                if (self.get_clock().now() - self._last_toggle).nanoseconds < self._cooldown * 1e9:
                    return

                if msg.pressed:
                    if msg.pressed[0] == "circle":
                        self.get_logger().info("Circle button pressed. Sending a record message.")
                        self.publisher.publish(String(data="record"))
                    if msg.pressed[0] == "check":
                        self.get_logger().info("Check button pressed. Sending a save episode message.")
                        self.publisher.publish(String(data="save"))
                    if msg.pressed[0] == "cross":
                        self.get_logger().info("Cross button pressed. Sending a delete episode message.")
                        self.publisher.publish(String(data="delete"))
                    if msg.pressed[0] == "up":
                        self.get_logger().info("UP button pressed. Sending a quit command message.")
                        self.publisher.publish(String(data="exit"))

                    self._last_toggle = self.get_clock().now()


        def main():
            rclpy.init()
            node = ButtonToRecordMessage()
            rclpy.spin(node)
            rclpy.shutdown()


        if __name__ == "__main__":
            main()
        ```

After this, you can visualize the episodes with rerun visualizer and LeRobot utils:
```sh
pixi run -e lerobot python -m lerobot.scripts.visualize_dataset \
        --repo-id <your_account>/<repo_name> \
        --episode-index 0
```
...or use the [online tool for visualization](https://huggingface.co/spaces/lerobot/visualize_dataset).

!!! warning
    LeRobot is subjected to rapid changes. This command might change in future versions.

#### Other teleop setups

You can add further teleop options to [`teleop/`](https://github.com/utiasDSL/crisp_gym/blob/main/crisp_gym/teleop) and create 
a similar record script as [`scripts/record_lerobot_format_leader_follower.py`](https://github.com/utiasDSL/crisp_gym/blob/main/crisp_gym/scripts/record_lerobot_format_leader_follower.py)

### Train a policy

You can use LeRobot train scripts to train a policy simply by running:
```sh
pixi run -e lerobot python -m lerobot.scripts.train \
          --dataset.repo_id=<your_account>/<repo_name> \
          --policy.type=diffusion \
          --policy.push_to_hub=false
```

!!! warning
    LeRobot is subjected to rapid changes. This command might change in future versions.

They provide the latest implementations of most VLA.
Check [LeRobot](https://github.com/huggingface/lerobot) for more information.

### Deploy policy

After training with LeRobot, you can deploy the policy with:
```sh
pixi run -e humble-lerobot python scripts/deploy_policy.py # (1)!
```

1. The script will interactively allow you to choose a model inside `outputs/train`. If you want to explicitly pass a path you can override it with `--path`

!!! warning
    LeRobot is subjected to rapid changes. This command might change in future versions.

Good job, now you can evaluate your model!
<|MERGE_RESOLUTION|>--- conflicted
+++ resolved
@@ -1,11 +1,8 @@
 # Getting started
 
-<<<<<<< HEAD
 !!! Info
     If anything in the guide seems unclear to you, do not hesitate to open an issue or start discussion in our repositories.
     Our goal is to make demistify robotics, not make it harder.
-=======
->>>>>>> 0f663e12
 
 Here is an overview of the CRISP framework (please check our paper for details).
 
